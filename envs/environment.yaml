--- conflicted
+++ resolved
@@ -45,12 +45,8 @@
   # GIS dependencies:
   - cartopy
   - descartes
-<<<<<<< HEAD
-  - rasterio
   - fiona # explicit for Windows
-=======
   - rasterio<=1.2.9  # 1.2.10 creates error https://github.com/PyPSA/atlite/issues/238
->>>>>>> 8d9bbacd
 
   # PyPSA-Eur-Sec Dependencies
   - geopy

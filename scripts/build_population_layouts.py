--- conflicted
+++ resolved
@@ -9,31 +9,10 @@
 
 from vresutils import shapes as vshapes
 
-<<<<<<< HEAD
-if 'snakemake' not in globals():
-    from vresutils import Dict
-    import yaml
-    snakemake = Dict()
-    with open('config.yaml') as f:
-        snakemake.config = yaml.safe_load(f)
-    snakemake.input = Dict()
-    snakemake.output = Dict()
-    snakemake.input["urban_percent"] = "data/urban_percent.csv"
-
-cutout_path = snakemake.config['atlite']['cutout_dir'] + "/" + snakemake.config['atlite']['cutout_name']+ ".nc"
-cutout = atlite.Cutout(path=cutout_path)
-
-grid_cells = cutout.grid_cells()
-
-#nuts3 has columns country, gdp, pop, geometry
-#population is given in dimensions of 1e3=k
-nuts3 = gpd.read_file(snakemake.input.nuts3_shapes).set_index('index')
-=======
 if __name__ == '__main__':
     if 'snakemake' not in globals():
         from helper import mock_snakemake
         snakemake = mock_snakemake('build_population_layouts')
->>>>>>> de46177e
 
     cutout = atlite.Cutout(snakemake.config['atlite']['cutout'])
 

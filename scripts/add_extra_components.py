--- conflicted
+++ resolved
@@ -37,13 +37,13 @@
 Outputs
 -------
 
-- ``networks/elec{year}_s{simpl}_{clusters}_ec.nc``:
+- ``networks/elec{weather_year}_s{simpl}_{clusters}_ec.nc``:
 
 
 Description
 -----------
 
-The rule :mod:`add_extra_components` attaches additional extendable components to the clustered and simplified network. These can be configured in the ``config.yaml`` at ``electricity: extendable_carriers: ``. It processes ``networks/elec{year}_s{simpl}_{clusters}.nc`` to build ``networks/elec{year}_s{simpl}_{clusters}_ec.nc``, which in contrast to the former (depending on the configuration) contain with **zero** initial capacity
+The rule :mod:`add_extra_components` attaches additional extendable components to the clustered and simplified network. These can be configured in the ``config.yaml`` at ``electricity: extendable_carriers: ``. It processes ``networks/elec{weather_year}_s{simpl}_{clusters}.nc`` to build ``networks/elec{weather_year}_s{simpl}_{clusters}_ec.nc``, which in contrast to the former (depending on the configuration) contain with **zero** initial capacity
 
 - ``StorageUnits`` of carrier 'H2' and/or 'battery'. If this option is chosen, every bus is given an extendable ``StorageUnit`` of the corresponding carrier. The energy and power capacities are linked through a parameter that specifies the energy capacity as maximum hours at full dispatch power and is configured in ``electricity: max_hours:``. This linkage leads to one investment variable per storage unit. The default ``max_hours`` lead to long-term hydrogen and short-term battery storage units.
 
@@ -154,13 +154,7 @@
                marginal_cost=costs.at["battery inverter", "marginal_cost"])
 
 
-<<<<<<< HEAD
-
-def attach_hydrogen_pipelines(n, costs):
-    elec_opts = snakemake.config['electricity']
-=======
 def attach_hydrogen_pipelines(n, costs, elec_opts):
->>>>>>> 402f2cd4
     ext_carriers = elec_opts['extendable_carriers']
     as_stores = ext_carriers.get('Store', [])
 

# -*- coding: utf-8 -*-
# SPDX-FileCopyrightText: : 2024 Climact for The PyPSA-Eur Authors
#
# SPDX-License-Identifier: MIT

"""
Create data ready to present (transform)
"""
import logging
import re
from pathlib import Path

import matplotlib as mpl
import pandas as pd
import plotly.express as px
from matplotlib import pyplot as plt

from scripts.graph_extraction_utils import CLIP_VALUE_TWH
from scripts.graph_extraction_utils import ELEC_RENAMER
from scripts.graph_extraction_utils import HEAT_RENAMER
from scripts.graph_extraction_utils import HYDRO
from scripts.graph_extraction_utils import RES
from scripts.graph_extraction_utils import TRANSMISSION_RENAMER
from scripts.graph_extraction_utils import bus_mapper
from scripts.graph_extraction_utils import remove_prefixes
from scripts.make_summary import calculate_nodal_capacities
from scripts.make_summary import calculate_nodal_supply_energy
from scripts.plot_network import plot_capacity
from scripts.plot_network import plot_series
from scripts.prepare_sector_network import get

logger = logging.getLogger(__name__)

RES
RENAMER = {
    # Carriers
    "offwind-dc": "offwind",
    "offwind-ac": "offwind",
    "solar rooftop": "solar",
    "coal": "coal/lignite",
    "lignite": "coal/lignite",
    "battery storage": "EV batteries",

    # Boilers
    "residential rural biomass boiler": "residential / services biomass boiler",
    "residential urban decentral biomass boiler": "residential / services biomass boiler",
    "services rural biomass boiler": "residential / services biomass boiler",
    "services urban decentral biomass boiler": "residential / services biomass boiler",
    "residential rural gas boiler": "residential / services gas boiler",
    "residential urban decentral gas boiler": "residential / services gas boiler",
    "services rural gas boiler": "residential / services gas boiler",
    "services urban decentral gas boiler": "residential / services gas boiler",
    "urban central gas boiler": "residential / services gas boiler",
    "residential rural oil boiler": "residential / services oil boiler",
    "residential urban decentral oil boiler": "residential / services oil boiler",
    "services rural oil boiler": "residential / services oil boiler",
    "services urban decentral oil boiler": "residential / services oil boiler",
    "urban central oil boiler": "residential / services oil boiler",

    # Water tanks
    "residential rural water tanks charger": "residential / services water tanks charger",
    "residential urban decentral water tanks charger": "residential / services water tanks charger",
    "services rural water tanks charger": "residential / services water tanks charger",
    "services urban decentral water tanks charger": "residential / services water tanks charger",
    "urban central water tanks charger": "residential / services water tanks charger",
    "residential rural water tanks discharger": "residential / services water tanks discharger",
    "residential urban decentral water tanks discharger": "residential / services water tanks discharger",
    "services rural water tanks discharger": "residential / services water tanks discharger",
    "services urban decentral water tanks discharger": "residential / services water tanks discharger",
    "urban central water tanks discharger": "residential / services water tanks discharger",

    # Heat pumps
    "residential rural ground heat pump": "residential / services rural ground heat pump",
    "services rural ground heat pump": "residential / services rural ground heat pump",
    "residential urban decentral air heat pump": "residential / services air heat pump",
    "services urban decentral air heat pump": "residential / services air heat pump",
    "urban central air heat pump": "residential / services air heat pump",

    # Resistive heaters
    "residential rural resistive heater": "residential / services resistive heater",
    "residential urban decentral resistive heater": "residential / services resistive heater",
    "services rural resistive heater": "residential / services resistive heater",
    "services urban decentral resistive heater": "residential / services resistive heater",
    "urban central resistive heater": "residential / services resistive heater",

    # Solar thermals
    "residential rural solar thermal collector": "solar thermal",
    "residential urban decentral solar thermal collector": "solar thermal",
    "services rural solar thermal collector": "solar thermal",
    "services urban decentral solar thermal collector": "solar thermal",
    "urban central solar thermal collector": "solar thermal",
    
    # Solid biomass CHP
    "urban central solid biomass CHP" : "solid biomass CHP",
    "urban central solid biomass CHP CC" : "solid biomass CHP",

}


def extract_loads(n):
    profiles = {}
    for y, ni in n.items():
        loads_t = ni.loads_t.p.T
        loads_t.index.names = ['Load']
        loads_t["country"] = ni.buses.loc[ni.loads.loc[loads_t.index].bus].country.values
        loads_t.reset_index(inplace=True)
        loads_t["Load"].mask(loads_t["Load"].str.contains("NH3"), "NH3 for sectors", inplace=True)
        loads_t["Load"].mask(loads_t["Load"].str.contains("H2"), "H2 for sectors", inplace=True)
        loads_t["Load"].where(loads_t["Load"].str.contains("sectors"), "Electricity demand for sectors", inplace=True)

        loads_t = loads_t.groupby(["country", "Load"]).sum()
        loads_t.insert(0, column="Annual sum [TWh]", value=loads_t.sum(axis=1) / 1e6 * 8760 / len(ni.snapshots))
        profiles[y] = loads_t

    df = pd.concat(profiles, names=["Years"])
    df.insert(0, column="units", value='MW_e')
    df.loc[(slice(None), slice(None), 'H2 for sectors'), 'units'] = 'MW_lhv,h2'
    df.loc[(slice(None), slice(None), 'NH3 for sectors'), 'units'] = 'MW_lhv,nh3'
    return df


def extract_nodal_oil_load(config, nhours=8760):
    resources = Path(config["path"]["analysis_path"], "resources")
    nyears = nhours / 8760
    options = config["sector"]

    def read_load(f):
        try:
            df = pd.read_csv(f, index_col=0, header=0)
            return df
        except FileNotFoundError:
            logging.warning(f"Extract nodal oil load miss a file. Mind incoherent results. Missing file : {f.name}.")
            return pd.DataFrame()

    df_shipping = read_load(Path(resources, "shipping_demand_s181_37m.csv"))
    df_transport = read_load(Path(resources, "transport_demand_s181_37m.csv"))
    df_pop_weighted_energy_totals = read_load(Path(resources, "pop_weighted_energy_totals_s181_37m.csv"))
    df_industry = {}
    for y in config["scenario"]["planning_horizons"]:
        df_industry[y] = read_load(Path(resources, f"industrial_energy_demand_elec_s181_37m_{y}.csv"))

    df_oil = []
    for y in config["scenario"]["planning_horizons"]:
        # Land transport
        ice_share = get(options["land_transport_ice_share"], y)
        ice_efficiency = options["transport_internal_combustion_efficiency"]
        transport = (ice_share / ice_efficiency * df_transport.sum() / nhours).rename(index="transport")

        # Shipping
        shipping_oil_share = get(options["shipping_oil_share"], y)
        domestic_navigation = df_pop_weighted_energy_totals["total domestic navigation"]
        international_navigation = (df_shipping * nyears)["0"]
        all_navigation = domestic_navigation + international_navigation
        p_set = all_navigation * 1e6 / nhours
        shipping = (shipping_oil_share * p_set).rename(index="shipping")

        # Industry
        demand_factor = options.get("HVC_demand_factor", 1)
        industry = (demand_factor * df_industry[y]["naphtha"] * 1e6 * nyears / nhours).rename(index="industry")

        # Aviation
        demand_factor = options.get("aviation_demand_factor", 1)
        all_aviation = ["total international aviation", "total domestic aviation"]
        aviation = (demand_factor * df_pop_weighted_energy_totals[all_aviation].sum(axis=1) * 1e6 / nhours) \
            .rename(index="aviation")

        # Agriculture
        oil_share = get(options["agriculture_machinery_oil_share"], y)
        machinery_nodal_energy = df_pop_weighted_energy_totals["total agriculture machinery"]
        agriculture = (oil_share * machinery_nodal_energy * 1e6 / nhours).rename(index="agriculture")

        df = pd.concat([transport, shipping, industry, aviation, agriculture], axis=1)
        df["year"] = y
        df = df.reset_index().rename(columns={"index": "node"})
        df["node"] = df["node"].map(renamer_to_country)
        df = df.groupby(by=["year", "node"]).sum()

        df = df * nhours / 1e6  # from MW to TWh

        df_oil.append(df)

    df_oil = pd.concat(df_oil)

    return df_oil


def extract_res_potential(n):
    """
    Extract renewable potentials in GW.
    :param n: Network
    :return: Potentials of renewables in GW
    """
    dfx = []
    rx = re.compile("([A-z]+)[0-9]+\s[0-9]+\s([A-z\-\s]+)-*([0-9]*)")

    for y, ni in n.items():
        df = pd.concat([ni.df("Generator"),ni.df("Link"),ni.df("StorageUnit")])[["p_nom_max", "p_nom_opt"]].reset_index()
        df[["region", "carrier", "build_year"]] = df["index"].str.extract(rx)
        df["carrier"] = df["carrier"].str.rstrip("-").replace(RENAMER)
        df["planning horizon"] = y
        df = df.query('carrier in ["onwind", "offwind", "solar", "solar thermal", "ror", "hydro", "PHS"]')
        dfx.append(
            df.groupby(["planning horizon", "carrier", "build_year", "region"]).sum(numeric_only=True) / 1e3
        )  # GW      

    dfx = pd.concat(dfx)
    df_potential = pd.concat([
        (
            dfx.loc[
                dfx["p_nom_opt"].index.get_level_values("build_year") <
                dfx["p_nom_opt"].index.get_level_values("planning horizon").astype(
                    str)  # selects all rows whose build_year index has a smaller value than the planning_horizon index
                , "p_nom_opt"]  # if the year of construction is before planning horizon, this means that the generator has already been installed. However, what was installed = p_nom_opt
            .groupby(["planning horizon", "carrier", "region"]).sum()
        # all the lines that have the sames indexes ("planning horizon", "carrier", "region") but a different 'build_year' will be summed based on p_nom_opt
        ),
        (
            dfx.loc[
                dfx["p_nom_max"].index.get_level_values("build_year") ==
                dfx["p_nom_max"].index.get_level_values("planning horizon").astype(str)
                , "p_nom_max"]
            .groupby(["planning horizon", "carrier", "region"]).sum()
        )
    ], axis=1)

    df_potential["potential"] = df_potential["p_nom_max"].fillna(0) + df_potential["p_nom_opt"].fillna(
        0)  # potential = what could have been installed (p_nom_opt) + what has been installed (p_nom_opt)
    df_potential = (
        df_potential.reset_index()
        .pivot(index=["carrier", "region"], columns="planning horizon", values="potential")
    )
    df_potential["units"] = "GW_e"
    return df_potential


def stats(n):

    
    inst_capa_elec_node = []
    for y, ni in n.items():
        stats = ni.statistics
        inst_capa_elec_node_i = stats.optimal_capacity(bus_carrier=['AC','low voltage'],groupby=fun)
        inst_capa_elec_node_i = inst_capa_elec_node_i.droplevel(level=['component'])
        
        inst_capa_elec_node_i.index = pd.MultiIndex.from_arrays([
            inst_capa_elec_node_i.index.get_level_values(0),
            inst_capa_elec_node_i.index.get_level_values(1).str.rstrip("-").map(lambda x: RENAMER.get(x, x))
        ], names=('bus', 'carrier'))
        
        inst_capa_elec_node_i = inst_capa_elec_node_i.to_frame()
        inst_capa_elec_node_i = inst_capa_elec_node_i.rename(columns={0 : y})
        inst_capa_elec_node_i[y] = inst_capa_elec_node_i[y].div(1000)
        
        inst_capa_elec_node_i.index = pd.MultiIndex.from_arrays([
            inst_capa_elec_node_i.index.get_level_values(0).str[:2], 
            inst_capa_elec_node_i.index.get_level_values(1)
        ], names=('bus', 'carrier'))
        
        inst_capa_elec_node.append(inst_capa_elec_node_i)
    

    inst_capa_elec_node = pd.concat(inst_capa_elec_node)
    inst_capa_elec_node.groupby(["bus", "carrier"]).sum()
    
    return

def fun(n,c,nice_names= True):
    if c in n.one_port_components:
        return [n.df(c).bus, n.df(c).carrier]
    else:
        return [n.df(c).bus1, n.df(c).carrier]


def extract_res_statistics(n):
    df = []
    for y, ni in n.items():
        res = ni.generators.copy().query("carrier in @RES")
        res_t = ni.generators_t.p[res.index]
        res['year'] = y
        cf = (res_t / (res["p_nom_opt"])).mean()
        p_tot = res_t.sum() * ni.snapshot_weightings.generators.mean()
        opex = p_tot * ni.generators.marginal_cost
        capex = res.capital_cost * res.p_nom_opt

        res.loc[cf.index, "cf"] = cf
        res.loc[cf.index, "p_tot"] = p_tot
        res.loc[cf.index, "opex"] = opex
        res.loc[cf.index, "capex"] = capex
        res.loc[cf.index, "totex"] = res.loc[cf.index,
        "capex"] + res.loc[cf.index, "opex"]

        LCOE = res.groupby(by=["carrier"]).totex.sum() / \
               res.groupby(by=["carrier"]).p_tot.sum()
        LCOE = LCOE.rename("carrier").to_frame().rename(
            columns={"carrier": "LCOE"})
        res = res.reset_index().merge(LCOE, on="carrier").set_index(["Generator", "year"])
        res = res.loc[:,
              ["carrier", 'bus', "capital_cost", "marginal_cost", "p_nom_opt", "build_year", "p_nom", "cf", 'p_tot',
               "p_nom_max", "LCOE", "opex", "capex", "totex"]]
        res = res.sort_values(by="carrier")
        df.append(res)

    return pd.concat(df)

def extract_res_temporal_energy(config, n):
    df = []
    for y, ni in n.items():
        units = pd.concat([ni.generators,ni.storage_units,ni.links])
        units_t = pd.concat([ni.generators_t.p,ni.storage_units_t.p,ni.links_t.p1],axis=1)
        res = units.query("carrier in @RES or carrier in @HYDRO or " \
                          "carrier.str.contains('solar thermal') or carrier.str.contains('solid biomass CHP')")
        res_t = units_t[res.index]
        res.loc[res.bus.isna(),"bus"] = res.loc[res.bus.isna(),"bus1"]
        res['country'] = res.bus.map(renamer_to_country)
        res['carrier'] = res.carrier.apply(remove_prefixes).apply(lambda x : RENAMER.get(x,x))
        
        res_t.columns = res_t.columns.map(lambda x :( res.loc[x].carrier,res.loc[x].country))
        res_t.rename_axis(['carrier','country'],axis=1,inplace=True)
        res_t = res_t.groupby(['carrier','country'],axis=1).sum()
        res_t.index = pd.to_datetime(pd.DatetimeIndex(res_t.index.values,name='snapshots').strftime(f'{y}-%m-%d-%H'))
        df.append(res_t)
    df = pd.concat(df)/1e3 #GW
    return df.T

def extract_country_capacities(config, n):
    df = {}
    df["nodal_capacities"] = pd.DataFrame(columns=config["scenario"]["planning_horizons"], dtype=float)

    # Duplicates scripts.make_summary.calculate_nodal_capacites
    for y, ni in n.items():
        df["nodal_capacities"] = calculate_nodal_capacities(ni, y, df["nodal_capacities"],
                                                            _opt_name={"Store": "e", "Line": "s", "Transformer": "s",
                                                                       "Link": "p_carrier"})

    df_capa = (df["nodal_capacities"]
               .rename(RENAMER)
               .reset_index()
               .rename(columns={"level_0": "unit_type",
                                "level_1": "node",
                                "level_2": "carrier"}))

    df_capa.node = df_capa.node.apply(lambda x: x[:2])

    # add extraction and storage suffixes
    dico = {"generators": "_extraction", "stores": "_stores"}
    for d, suffix in dico.items():
        to_modify = df_capa.query(
            'unit_type in [@d] and carrier in ["gas", "oil", "coal/lignite", "uranium", "solid biomass"]').index
        df_capa.loc[to_modify, ["carrier"]] += suffix

    df_capa = df_capa.groupby(["unit_type", "node", "carrier"]).sum().reset_index(["carrier", "unit_type"])

    df_capa = df_capa.drop(columns="unit_type").groupby(["node", "carrier"]).sum() / 1e3

    df_capa.loc[(slice(None), "Haber-Bosch"), :] *= 4.415385
    df_capa["units"] = "GW_e"
    df_capa.loc[(slice(None), ["Haber-Bosch", "ammonia cracker"]), "units"] = "GW_lhv,nh3"
    df_capa.loc[(slice(None), ["Sabatier"]), "units"] = "GW_lhv,h2"
    df_capa.loc[(slice(None), ["H2 Store"]), "units"] = "GWh_lhv,h2"
    df_capa.loc[(slice(None), ["battery", "home battery"]), "units"] = "GWh_e"
    df_capa.loc[(slice(None), ["gas_extraction", "oil_extraction",
                               "coal/lignite_extraction", "uranium_extraction"]), "units"] = "GW_lhv"
    return df_capa


def calculate_imp_exp(country_map, transmission_t, y):
    countries = sorted(country_map.stack().unique())

    table_li_co = pd.DataFrame([], index=country_map.index)
    other_bus = pd.DataFrame([], index=transmission_t.columns)
    mat_imp = pd.DataFrame([], columns=countries, index=countries).rename_axis(
        index='countries')
    mat_exp = pd.DataFrame([], columns=countries, index=countries).rename_axis(
        index='countries')
    mat_imp['year'] = y
    mat_exp['year'] = y

    for co in countries:
        if "hist" != y:
            table_li_co[co] = country_map.apply(lambda x: -1 if x.bus0 == co else 0, axis=1)
            table_li_co[co] += country_map.apply(lambda x: 1 if x.bus1 == co else 0, axis=1)

            other_bus[co] = country_map.apply(lambda x: x.bus1 if x.bus0 == co else "", axis=1)
            other_bus[co] += country_map.apply(lambda x: x.bus0 if x.bus1 == co else "", axis=1)

            ie_raw = transmission_t.mul(table_li_co[co]) / 1e6  # TWh
            imp = ie_raw.where(ie_raw > 0, 0).sum(axis=0)
            exp = ie_raw.mask(ie_raw > 0, 0).sum(axis=0)

            mat_imp.loc[other_bus[co].loc[imp[imp > CLIP_VALUE_TWH].index], co] = imp[imp > CLIP_VALUE_TWH].values
            mat_exp.loc[other_bus[co].loc[exp[exp < -CLIP_VALUE_TWH].index], co] = -exp[exp < -CLIP_VALUE_TWH].values

    return mat_imp.fillna(0), mat_exp.fillna(0), table_li_co, other_bus


def extract_transmission(n, carriers=["AC", "DC"],
                         units={"AC": "GW_e", "DC": "GW_e",
                                "gas pipeline": "GW_lhv,ch4", "gas pipeline new": "GW_lhv,ch4",
                                "H2 pipeline": "GW_lhv,h2", "H2 pipeline retrofitted": "GW_lhv,h2"}):
    capacities = []
    capacities_countries = []
    imports, exports = [], []
    # Add projected values
    for y, ni in n.items():

        transmission = []
        if "hist" != y:
            transmission_t = []
        for ca in carriers:
            if ca == "AC":
                transmission.append(ni.lines.rename(columns={"s_nom_opt": "p_nom_opt"}))
                if "hist" != y:
                    transmission_t.append(ni.lines_t.p0 * 8760 / len(ni.snapshots))
            else:
                transmission.append(ni.links.query('carrier == @ca'))
                if "hist" != y:
                    transmission_t.append(
                        ni.links_t.p0[ni.links.query('carrier == @ca').index] * 8760 / len(ni.snapshots))

        transmission = pd.concat(transmission)
        if "hist" != y:
            transmission_t = pd.concat(transmission_t, axis=1)

        buses_links = [c for c in transmission.columns if "bus" in c]
        country_map = transmission[buses_links].applymap(lambda x: bus_mapper(x, ni, column="country"))
        transmission_co = {}
        mono_co = {}
        for co in ni.buses.country.unique():
            transmission_co[co] = (transmission
                                   .query("@co == @country_map.bus0 or @co == @country_map.bus1")
                                   .groupby("carrier")
                                   .p_nom_opt.sum()
                                   )

            mono_co[co] = (
                transmission.loc[(transmission.index.str.contains('->')) & (transmission.index.str.contains('<'))]
                .query("@co == @country_map.bus0")
                .groupby("carrier")
                .p_nom_opt.sum()
            )

            if len(mono_co[co]):
                transmission_co[co].loc[mono_co[co].index] -= mono_co[co]

        transmission_co = pd.DataFrame.from_dict(transmission_co, orient='columns').fillna(0) / 1e3
        capacities_countries.append(pd.concat({y: transmission_co}, names=["Year"]))

        transmission_total = pd.DataFrame(transmission.groupby("carrier").p_nom_opt.sum()) / 1e3
        capacities.append(transmission_total.rename(columns={'p_nom_opt': y}))

        # imports/exports
        mat_imp, mat_exp, table_li_co, _ = calculate_imp_exp(country_map, transmission_t, y)
        if "hist" != y:
            imports.append(mat_imp.reset_index().set_index(['countries', 'year']))
            exports.append(mat_exp.reset_index().set_index(['countries', 'year']))

    df = pd.concat(capacities, axis=1)
    df_co = pd.concat(capacities_countries, axis=0)
    df_imp = pd.concat(imports, axis=0).fillna(0)
    df_imp['imports_exports'] = 'imports'
    df_exp = pd.concat(exports, axis=0).fillna(0)
    df_exp['imports_exports'] = 'exports'

    df["units"] = df.index.map(units)
    df_co["units"] = df_co.index.get_level_values(level=1).map(units)
    df_imp_exp = pd.concat([df_imp, df_exp])
    df_imp_exp["carriers"] = TRANSMISSION_RENAMER.get(carriers[0])

    return df, df_co, df_imp_exp


def extract_nodal_costs(config):
    # Todo : add handling of multiple runs
    df = (pd.read_csv(Path(config["path"]["analysis_path"], 'results', 'csvs', 'nodal_costs.csv'),
                      index_col=[0, 1, 2, 3],
                      skiprows=3,
                      header=0)
          .reset_index()
          .rename(columns={"planning_horizon": "type",
                           "level_1": "cost",
                           "level_2": "country",
                           "level_3": "carrier"})
          )
    df['country'] = df['country'].str[:2].fillna('EU')
    fuels = df.query(
        "carrier in ['gas','oil','coal','lignite','uranium'] and cost == 'marginal' and type == 'generators'").index
    biomass = df.query("carrier.str.contains('biomass') and cost == 'marginal' and type == 'stores'").index
    df.loc[fuels.union(biomass), 'cost'] = 'fuel'
    df = df.set_index(['type', 'cost', 'country', 'carrier'])
    df = df.fillna(0).groupby(['type', 'cost', 'country', 'carrier']).sum()
    df = df.loc[~df.apply(lambda x: x < 1e3).all(axis=1)]
    df.insert(0, column="units", value="Euro")
    return df


def extract_marginal_prices(n, carrier_list=['AC']):
    df = []
    for ca in carrier_list:
        prices = pd.DataFrame([]).rename_axis(index='countries')
        for y, ni in n.items():
            if 'hist' != y:
                price_y = (
                    ni.buses_t.marginal_price[ni.buses.query("carrier == @ca ").index]
                    .mean()
                    .groupby(lambda x: x[:2]).mean()
                )
                prices[y] = price_y
        prices["carrier"] = ca.replace('AC', 'elec')
        df.append(prices.reset_index().set_index(['countries', 'carrier']))
    df = pd.concat(df, axis=0)
    return df


rx = re.compile(r"([A-Z]{2})[0-9]\s[0-9]")


def renamer_to_country(x):
    if rx.match(x):
        return rx.match(x).group(1)
    else:
        return x


def extract_nodal_supply_energy(config, n):
    labels = {y: config["label"][:-1] + (y,) for y in n.keys()}
    columns = pd.MultiIndex.from_tuples(labels.values(), names=["cluster", "ll", "opt", "planning_horizon"])
    df = pd.DataFrame(columns=columns, dtype=float)
    for y, ni in n.items():
        df = calculate_nodal_supply_energy(ni, label=labels[y], nodal_supply_energy=df, country_aggregate=False)
    idx = ["node", "carrier", "component", "item"]
    df.index.names = idx
    df.columns = df.columns.get_level_values(3)

    df = df.reset_index()
    df["node"] = df["node"].map(renamer_to_country)
    df = df.set_index(idx)

    df = df * 1e-6  # TWh
    df["units"] = "TWh"

    sector_mapping = pd.read_csv(
        Path(config["path"]["analysis_path"].resolve().parents[1], "sector_mapping.csv"), index_col=[0, 1, 2],
        header=0).dropna()
    df = df.merge(sector_mapping, left_on=["carrier", "component", "item"], right_index=True, how="left")
    return df


def extract_temporal_supply_energy(config, n, carriers=None, carriers_renamer=None,
                                   time_aggregate=True, country_aggregate=False):
    labels = {y: config["label"][:-1] + (y,) for y in n.keys()}
    columns = pd.MultiIndex.from_tuples(labels.values(), names=["cluster", "ll", "opt", "planning_horizon"])
    df = pd.DataFrame(columns=columns, dtype=float)

    sector_mapping = pd.read_csv(
        Path(config["path"]["analysis_path"].resolve().parents[1], "sector_mapping.csv"), index_col=[0, 1, 2],
        header=0).dropna()
    sector_mapping = sector_mapping.reset_index()
    sector_mapping['carrier'] = sector_mapping['carrier'].map(lambda x: carriers_renamer.get(x, x))
    sector_mapping['item'] = sector_mapping['item'].map(remove_prefixes)
    if carriers is None:
        carriers = sector_mapping['carrier'].unique()
    sector_mapping = sector_mapping.groupby(["carrier", "component", "item"]).first()

    for y, ni in n.items():
        df = calculate_nodal_supply_energy(ni, label=labels[y], nodal_supply_energy=df,
                                           carriers=carriers, carriers_renamer=carriers_renamer,
                                           time_aggregate=time_aggregate,
                                           country_aggregate=country_aggregate, fun=remove_prefixes)
    df = df * len(ni.snapshots) / 8760
    idx = ["carrier", "component", "item", "snapshot"]
    if not(country_aggregate):
        idx = ['node'] + idx
    df.index.names = idx
    df.columns = df.columns.get_level_values(3)

    df = df * 1e-3  # GWh
    # df["units"] = "GWh"

    if not (country_aggregate):
        df = df.reset_index()
        df["node"] = df["node"].map(renamer_to_country)
        df = df.loc[(df.groupby(['node', 'carrier', 'component', 'item'])
                [config["scenario"]["planning_horizons"]]
                .filter(lambda x : (x.sum(axis=0)>1e2).any())
        ).index].set_index(idx)

    df = df.merge(sector_mapping, left_on=["carrier", "component", "item"], right_index=True, how="left").dropna(axis=0,subset='sector')
    return df


def extract_gas_phase_out(n, year):
    dimensions = ["country", "build_year"]
    n_cgt = (
        n[year].links[n[year].links.carrier.str.contains("CGT")]
        .merge(
            n[year].buses["country"].reset_index(),
            left_on="bus1",
            right_on="Bus",
            how="left"
        )
        .groupby(by=dimensions)
        ["p_carrier_nom_opt"]
        .sum(numeric_only=True)
        .reset_index()
    )
    n_cgt.loc[n_cgt["build_year"] < year, "build_year"] = "hist"
    n_cgt = (
                n_cgt
                .groupby(by=dimensions)
                .sum()
                .reset_index()
                .pivot(index="country", columns="build_year", values="p_carrier_nom_opt")
            ) / 1e3  # GW
    n_cgt['units'] = 'GW_e'

    if year in n_cgt.columns:
        sorting = year
    else:
        sorting = 'hist'

    n_cgt = n_cgt.sort_values(by=sorting, ascending=False)
    return n_cgt[n_cgt[sorting] >= 5].fillna(0)


def get_state_of_charge_t(n, carrier):
    df = n.storage_units_t.state_of_charge.T.reset_index()
    df = df.merge(n.storage_units.reset_index()[["carrier", "StorageUnit"]], on="StorageUnit")
    df = df.groupby(by="carrier").sum()
    df.drop(columns=["StorageUnit"], inplace=True)
    return df.T[[carrier]] / 1e6  # TWh


def get_e_t(n, carrier):
    df = n.stores_t.e.T.reset_index()
    df = df.merge(n.stores.reset_index()[["carrier", "Store"]], on="Store")
    df = df.groupby(by="carrier").sum()
    df.drop(columns=["Store"], inplace=True)
    return df.T[[carrier]] / 1e6  # TWh


def get_p_carrier_nom_t(n, carrier):
    df = n.links_t.p_carrier_nom_opt.T.reset_index()
    df = df.merge(n.links.reset_index()[["carrier", "Link"]], on="Link")
    df = df.groupby(by="carrier").sum()
    df.drop(columns=["Link"], inplace=True)
    return df.T[[carrier]] / 1e3  # GW


def _extract_graphs(config, n, storage_function, storage_horizon, both=False, units={}, color_shift=None):
    carrier = list(storage_horizon.keys())
    if color_shift:
        pass
    else:
        color_shift = dict(zip(config["scenario"]["planning_horizons"],
                               ['C' + str(i) for i in range(len(config["scenario"]["planning_horizons"]))]))
    fig = plt.figure(figsize=(14, 8))

    def plotting(ax, title, data, y, unit):
        data.index = pd.to_datetime(pd.DatetimeIndex(data.index.values).strftime('2030-%m-%d-%H'))
        ax.plot(data, label=y, color=color_shift.get(y))
        ax.set_title(title)
        ax.spines['top'].set_visible(False)
        ax.spines['right'].set_visible(False)
        ax.set_ylabel(unit, ha='left', y=1.1, rotation=0, labelpad=0.2)
        plt.xticks(rotation=30)
        plt.tight_layout()
        return

    for y, ni in n.items():
        lt = {}
        st = {}
        for car in carrier:
            storage = globals()[storage_function.get(car, "get_e_t")](ni, car)
            if both:
                lt[car] = storage
                st[car] = storage.iloc[:int(8 * 31)]
            elif "L" in storage_horizon.get(car):
                lt[car] = storage
            else:
                st[car] = storage.iloc[:int(8 * 31)]
        for i, (car, s) in enumerate(st.items()):
            ax = plt.subplot(3, 2, 2 * i + 1)
            plotting(ax, car, s, y, unit=r"${}$".format(units.get(car, '[TWh]')))
        for i, (car, l) in enumerate((lt).items()):
            ax = plt.subplot(3, 2, 2 * (i + 1))
            plotting(ax, car, l, y, unit=r"${}$".format(units.get(car, '[TWh]')))

    ax.legend()
    return {"": fig}


def extract_graphs(config, n, color_shift=None):
    ## Figures to extract
    plt.close('all')
    # Storage
    mpl.rcParams.update(mpl.rcParamsDefault)
    if color_shift:
        pass
    else:
        color_shift = dict(zip(config["scenario"]["planning_horizons"], ['C0', 'C2', 'C1']))

    storage_function = {"hydro": "get_state_of_charge_t", "PHS": "get_state_of_charge_t"}
    storage_horizon = {"hydro": "LT", "PHS": "ST", "H2 Store": "LT",
                       "battery": "ST", "home battery": "ST",
                       "ammonia store": "LT"}
    n_sto = _extract_graphs(config, n, storage_function, storage_horizon, color_shift=color_shift)
    # h2
    storage_function = {"H2 Fuel Cell": "get_p_carrier_nom_t", "H2 Electrolysis": "get_p_carrier_nom_t"}
    storage_horizon = {"H2 Fuel Cell": "LT", "H2 Electrolysis": "LT", "H2 Store": "LT"}
    n_h2 = _extract_graphs(config, n, storage_function, storage_horizon, color_shift=color_shift,
                           both=True, units={"H2 Fuel Cell": "[GW_e]", "H2 Electrolysis": "[GW_e]",
                                             "H2 Store": "[TWh_{lhv,h2}]"})
    return n_sto, n_h2


def extract_series(config, n, carriers=['electricity'], load=False, supply=False):
    with plt.style.context(["ggplot"]):
        df = config["plotting"]
        plots = {}
        # TODO : add multiple carriers
        for carrier in carriers:
            for y, ni in n.items():
                with pd.option_context('mode.chained_assignment', None):
                    plots[y] = plot_series(ni, carrier=carrier, name=carrier, year=str(y),
                                           load_only=load, supply_only=supply, colors=df["tech_colors"],
                                           path=Path(config["csvs"], f"series_AC_{y}.png"), save=False)
    return plots


def extract_series_px(config, data):
    plots = {}
    prod_profiles = data.copy().reset_index()
    prod_profiles.snapshots = prod_profiles.snapshots.astype(str)
    for carrier in config['carriers_to_plot']:
        for y in config['years_str']:
            # TODO : add other carriers for outputs
            df = (prod_profiles.query("carrier.str.contains(@carrier)")
                  .query("snapshots.str.contains(@y)")
                  .dropna(axis=1, how='all')
                  .groupby('snapshots')
                  .sum(numeric_only=True))

            fig = px.area(df, color_discrete_map=config["plotting"]['tech_colors'])
            fig.update_traces(line=dict(width=0.1))
            fig.update_layout(legend_traceorder="reversed")
            fig.update_yaxes(title_text='Consumption [GW]')
            fig.update_xaxes(title_text='Timesteps')
            fig.update_layout(legend_title_text='Technologies')
            plots[f"{carrier}_{y}"] = fig
    return plots


def extract_plot_capacities(config, n):
    with plt.style.context(["ggplot"]):
        df = config["plotting"]
        plots = {}
        for y, ni in n.items():
            with pd.option_context('mode.chained_assignment', None):
                plots[y] = plot_capacity(ni, colors=df["tech_colors"], _map_opts=df["map"],
                                         bus_size_factor=1e5, path=Path(config["csvs"], f"capacities_{y}.png"),
                                         run_from_rule=False, transmission=True, save=False)
    return plots


def extract_profiles(config, n, regionalized=False, supply=False, load=False):
    production_profiles = []
    assert (supply or load), "No data to return"

    for carrier in config['carriers_to_plot']:
        df = []
        for y, ni in n.items():
            df.append(plot_series(ni, carrier=carrier, name=carrier, year=str(y),
                                  return_data=True, supply_only=supply,
                                  load_only=load, regionalized=regionalized))
        df = pd.concat(df)
        df['carrier'] = carrier
        production_profiles.append(df)
    production_profiles = (pd.concat(production_profiles)
                           .reset_index()
                           .set_index(["carrier", "snapshots", "country"] if regionalized else ["carrier", "snapshots"])
                           )
    return production_profiles


def export_csvs_figures(csvs, outputs, figures):
    csvs.mkdir(parents=True, exist_ok=True)

    for f_name, f in figures.items():
        for y, plot in f.items():
            if 'px' in f_name:
                plot.write_html(Path(csvs, f"{f_name}_{y}.html"))
            else:
                plot.savefig(Path(csvs, f"{f_name}_{y}.png"), transparent=True)

    for o_name, o in outputs.items():
        o.to_csv(Path(csvs, f"{o_name}.csv"))

    logger.info(f"Exported files and figures to folder : {csvs}")

    return


def transform_data(config, n, n_ext, color_shift=None):
    logger.info("Transforming data")

    carriers_renamer = {}
    carriers_renamer.update(HEAT_RENAMER)
    carriers_renamer.update(ELEC_RENAMER)
<<<<<<< HEAD
    
    stats(n)
=======
>>>>>>> a823bbfb

    # # DataFrames to extract
    temporal_res_supply = extract_res_temporal_energy(config,n)
    prod_profiles = extract_profiles(config, n, supply=True)
    load_profiles = extract_profiles(config, n, load=True)
    # n_loads = extract_loads(n)
    nodal_oil_load = extract_nodal_oil_load(config, nhours=n_ext['hist'].snapshot_weightings.generators.sum())
    n_res_pot = extract_res_potential(n)
    res_stats = extract_res_statistics(n)
    capa_country = extract_country_capacities(config, n_ext)
    ACDC_grid, ACDC_countries, el_imp_exp = extract_transmission(n_ext)
    H2_grid, H2_countries, H2_imp_exp = extract_transmission(n_ext, carriers=["H2 pipeline", "H2 pipeline retrofitted"])
    gas_grid, gas_countries, gas_imp_exp = extract_transmission(n_ext, carriers=["gas pipeline", "gas pipeline new"])
    n_costs = extract_nodal_costs(config)
    marginal_prices = extract_marginal_prices(n, carrier_list=['gas', 'AC', 'H2'])
    nodal_supply_energy = extract_nodal_supply_energy(config, n)
    temporal_supply_energy = extract_temporal_supply_energy(config, n, carriers_renamer=carriers_renamer,
                                                            time_aggregate=False, country_aggregate=True)

    n_gas_out = extract_gas_phase_out(n, config["scenario"]["planning_horizons"][0])
    # n_profile = extract_production_profiles(n, subset=LONG_LIST_LINKS + LONG_LIST_GENS)

    imp_exp = pd.concat([y.reset_index()
                        .set_index(['imports_exports', 'countries', 'year', 'carriers'])
                         for y in [el_imp_exp, H2_imp_exp, gas_imp_exp]])

    # Figures to extract
    n_sto, n_h2 = extract_graphs(config, n, color_shift)
    series_production = extract_series(config, n, supply=True)
    series_production_px = extract_series_px(config, prod_profiles)  # Needs regionalized = False for prod_profiles
    series_consumption = extract_series(config, n, load=True)
    series_consumption_px = extract_series_px(config, load_profiles)  # Needs regionalized = False for load_profiles
    map_capacities = extract_plot_capacities(config, n)

    # Define outputs and export them
    outputs = {
        # assets
        'units_capacities_countries': capa_country,
        'gas_phase_out': n_gas_out,
        'res_potentials': n_res_pot,

        # networks
        'grid_capacities_countries': ACDC_countries,
        'H2_network_capacities_countries': H2_countries,
        'gas_network_capacities_countries': gas_countries,
        'grid_capacities': ACDC_grid,
        'H2_network_capacities': H2_grid,
        'gas_network_capacities': gas_grid,

        # energy balance
        'imports_exports': imp_exp,
        'supply_energy_sectors': nodal_supply_energy,
        'temporal_supply_energy_sectors': temporal_supply_energy,
        'nodal_oil_load': nodal_oil_load,

        # insights
        'costs_countries': n_costs,
        'marginal_prices_countries': marginal_prices,
        'res_statistics': res_stats,
        # 'loads_profiles': n_loads,
        "generation_profiles": prod_profiles,
        "load_profiles": load_profiles,
        "temporal_res_supply": temporal_res_supply
    }

    figures = {
        'storage_unit': n_sto,
        'h2_production': n_h2,
        'series_production': series_production,
        'series_production_px': series_production_px,
        'series_consumption': series_consumption,
        'series_consumption_px': series_consumption_px,
        'map_capacities': map_capacities
    }

    export_csvs_figures(config["csvs"], outputs, figures)

    return outputs, figures<|MERGE_RESOLUTION|>--- conflicted
+++ resolved
@@ -806,11 +806,8 @@
     carriers_renamer = {}
     carriers_renamer.update(HEAT_RENAMER)
     carriers_renamer.update(ELEC_RENAMER)
-<<<<<<< HEAD
     
     stats(n)
-=======
->>>>>>> a823bbfb
 
     # # DataFrames to extract
     temporal_res_supply = extract_res_temporal_energy(config,n)

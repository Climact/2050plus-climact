# -*- coding: utf-8 -*-
# SPDX-FileCopyrightText: : 2024 Climact for The PyPSA-Eur Authors
#
# SPDX-License-Identifier: MIT

"""
Create data ready to present
"""

import logging
import re
from pathlib import Path

import matplotlib as mpl
import matplotlib.pyplot as plt
import numpy as np
import pandas as pd
import pypsa
from yaml import safe_load

from make_summary import assign_carriers
from make_summary import assign_locations
from make_summary import calculate_nodal_capacities
from plot_network import plot_series

logger = logging.getLogger(__name__)

# %% Constants
LONG_LIST_LINKS = ["coal/lignite", "oil", "CCGT", "OCGT",
                   "H2 Electrolysis", "H2 Fuel Cell", "battery charger",
                   "home battery charger", "Haber-Bosch", "Sabatier",
                   "ammonia cracker", "helmeth", "SMR", "SMR CC", "hydro"]

LONG_LIST_GENS = ["solar", "solar rooftop", "onwind", "offwind", "offwind-ac", "offwind-dc",
                  "ror", "nuclear", "urban central solid biomass CHP",
                  "home battery", "battery", "H2 Store", "ammonia store"]

RENAMER = renamer = {
    # Carriers
    "offwind-dc": "offwind",
    "offwind-ac": "offwind",
    "solar rooftop": "solar",
    "coal": "coal/lignite",
    "lignite": "coal/lignite",
    "battery storage": "EV batteries",

    # Boilers
    "residential rural biomass boiler": "residential / services biomass boiler",
    "residential urban decentral biomass boiler": "residential / services biomass boiler",
    "services rural biomass boiler": "residential / services biomass boiler",
    "services urban decentral biomass boiler": "residential / services biomass boiler",
    "residential rural gas boiler": "residential / services gas boiler",
    "residential urban decentral gas boiler": "residential / services gas boiler",
    "services rural gas boiler": "residential / services gas boiler",
    "services urban decentral gas boiler": "residential / services gas boiler",
    "urban central gas boiler": "residential / services gas boiler",
    "residential rural oil boiler": "residential / services oil boiler",
    "residential urban decentral oil boiler": "residential / services oil boiler",
    "services rural oil boiler": "residential / services oil boiler",
    "services urban decentral oil boiler": "residential / services oil boiler",
    "urban central oil boiler": "residential / services oil boiler",

    # Water tanks
    "residential rural water tanks charger": "residential / services water tanks charger",
    "residential urban decentral water tanks charger": "residential / services water tanks charger",
    "services rural water tanks charger": "residential / services water tanks charger",
    "services urban decentral water tanks charger": "residential / services water tanks charger",
    "urban central water tanks charger": "residential / services water tanks charger",
    "residential rural water tanks discharger": "residential / services water tanks discharger",
    "residential urban decentral water tanks discharger": "residential / services water tanks discharger",
    "services rural water tanks discharger": "residential / services water tanks discharger",
    "services urban decentral water tanks discharger": "residential / services water tanks discharger",
    "urban central water tanks discharger": "residential / services water tanks discharger",

    # Heat pumps
    "residential rural ground heat pump": "residential / services rural ground heat pump",
    "services rural ground heat pump": "residential / services rural ground heat pump",
    "residential urban decentral air heat pump": "residential / services air heat pump",
    "services urban decentral air heat pump": "residential / services air heat pump",
    "urban central air heat pump": "residential / services air heat pump",

    # Resistive heaters
    "residential rural resistive heater": "residential / services resistive heater",
    "residential urban decentral resistive heater": "residential / services resistive heater",
    "services rural resistive heater": "residential / services resistive heater",
    "services urban decentral resistive heater": "residential / services resistive heater",
    "urban central resistive heater": "residential / services resistive heater",

    # Solar thermals
    "residential rural solar thermal": "residential / services solar thermal",
    "residential urban decentral solar thermal": "residential / services solar thermal",
    "services rural solar thermal": "residential / services solar thermal",
    "services urban decentral solar thermal": "residential / services solar thermal",
    "urban central solar thermal": "residential / services solar thermal",
}

RES = ["solar", "solar rooftop", "offwind", "offwind-ac", "offwind-dc", "onwind"]
LONG_TERM_STORAGE = ["H2 Store", "ammonia store"]
SHORT_TERM_STORAGE = ["battery", "home battery", "EV batteries"]
FF_ELEC = ["OCGT", "CCGT", "coal/lignite"]
FF_HEAT = ["residential / services oil boiler", "residential / services gas boiler"]
PRODUCTION = FF_ELEC + ["PHS", "hydro", "nuclear", "urban central biomass CHP", "solid biomass"] + RES
H2 = ["H2 Electrolysis", "H2 Fuel Cell"]
BALANCE = H2 + ["battery charger", "home battery charger", "BEV charger" "Haber-Bosch", "Sabatier",
                "ammonia cracker", "helmeth", "SMR", "SMR CC", "Fischer-Tropsch"]


# %% Utils
def assign_countries(n):
    n.buses = (
        n.buses.merge(
            n.buses[(n.buses.location != "EU") & (n.buses.carrier == "AC")]["country"],
            how="left", left_on="location", right_index=True, suffixes=("_old", '')
        )
        .fillna({"country": "EU"})
        .drop(columns="country_old")
    )
    return


def bus_mapper(x, n, column=None):
    if x in n.buses.index:
        return n.buses.loc[x, column]
    else:
        return np.nan


def searcher(x, carrier):
    if carrier in x.to_list():
        return str(x.to_list().index(carrier))
    else:
        return np.nan


def change_p_nom_opt_carrier(n, carriers=['AC'], temporal=True):
    """
    This function expresses for each asset p_nom_opt (whose carrier is not always the same)
    in function of the given carrier, considering the efficiency
    E.g.: having p_nom_opt = 333MW for a nuclear powerplant is equal to say that
            p_carrier_nom_opt = 100MW_e, if the carrier is 'AC', as the efficiency
            from p_nom_opt to AC is 0.333 for this technology

    Currently, carriers should be limited to ['AC'] as no strict testing was made with other carriers.
    In a future development, this function should be able to tackle several carriers

    Parameters
    ----------
    n : pypsa.network

    carriers : List, optional
        List of carriers to use. Must be limited to ['AC'] for the moment, as bugs might arise. The default is ['AC'].

    Returns
    -------
    None.

    """

    # Beware this also has extraneous locations for country (e.g. biomass) or continent-wide (e.g. fossil gas/oil) stuff
    li = n.links
    li_t = n.links_t
    li["efficiency0"] = 1
    li["p_carrier_nom_opt"] = li.p_nom_opt
    li_t["p_carrier_nom_opt"] = li_t.p0
    efficiency_map = li[[c for c in li.columns if "efficiency" in c]].rename(columns={"efficiency": "efficiency1"})
    buses_links = [c for c in li.columns if "bus" in c]
    carrier_map = li[buses_links].applymap(lambda x: bus_mapper(x, n, column="carrier"))

    for carrier in carriers:
        index_map = carrier_map.apply(lambda x: searcher(x, carrier), axis=1).dropna()

        efficiency_map = efficiency_map.loc[index_map.index]
        efficiency_map = efficiency_map.apply(lambda x: x / x[f"efficiency{index_map.loc[x.name]}"], axis=1)
        li.loc[efficiency_map.index, "p_carrier_nom_opt"] = li.loc[efficiency_map.index, "p_nom_opt"] / efficiency_map[
            "efficiency0"]
        if len(li_t.p0.columns):
            li_t.p_carrier_nom_opt.loc[:, efficiency_map.index] = li_t.p0.loc[:, efficiency_map.index] / efficiency_map[
                "efficiency0"]

    return


def reduce_to_countries(df, index):
    buses = [c for c in df.columns if "bus" in c]
    return df.loc[df.loc[:, buses].applymap(lambda x: x in index).values.any(axis=1)]


def get_state_of_charge_t(n, carrier):
    df = n.storage_units_t.state_of_charge.T.reset_index()
    df = df.merge(n.storage_units.reset_index()[["carrier", "StorageUnit"]], on="StorageUnit")
    df = df.groupby(by="carrier").sum()
    df.drop(columns=["StorageUnit"], inplace=True)
    return df.T[[carrier]] / 1e6  # TWh


def get_e_t(n, carrier):
    df = n.stores_t.e.T.reset_index()
    df = df.merge(n.stores.reset_index()[["carrier", "Store"]], on="Store")
    df = df.groupby(by="carrier").sum()
    df.drop(columns=["Store"], inplace=True)
    return df.T[[carrier]] / 1e6  # TWh


def get_p_carrier_nom_t(n, carrier):
    df = n.links_t.p_carrier_nom_opt.T.reset_index()
    df = df.merge(n.links.reset_index()[["carrier", "Link"]], on="Link")
    df = df.groupby(by="carrier").sum()
    df.drop(columns=["Link"], inplace=True)
    return df.T[[carrier]] / 1e3  # GW


# %% Extract functions
# def extract_production_profiles(n, subset):
#     profiles = []
#     for y, ni in n.items():
#         # Grab data from various sources
#         n_y_t = pd.concat([
#             ni.links_t.p_carrier_nom_opt,
#             ni.generators_t.p,
#             ni.storage_units_t.p
#         ], axis=1)
#         n_y = pd.concat([
#             ni.links,
#             ni.generators,
#             ni.storage_units
#         ])
#         n_y = n_y.rename(index=renamer)
#
#         # sorting the carriers
#         n_y_t = n_y_t.loc[:, n_y.index]
#         n_y_t = n_y_t.loc[:, n_y.carrier.isin(subset)]
#         n_y = n_y.loc[n_y.carrier.isin(subset)]
#
#         # mapping the countries
#         buses_links = [c for c in n_y.columns if "bus" in c]
#         country_map = n_y[buses_links].applymap(lambda x: bus_mapper(x, ni, column="country"))
#         n_y_t_co = {}
#         for co in ni.buses.country.unique():
#             if co == 'EU':
#                 continue
#             carrier_mapping = n_y[country_map.apply(lambda L: L.fillna('').str.contains(co)).any(axis=1)] \
#                 .groupby("carrier").apply(lambda x: x)
#             carrier_mapping = dict(zip(carrier_mapping.index.droplevel(0),
#                                        carrier_mapping.index.droplevel(1)))
#             n_y_t_co[co] = (n_y_t.loc[:, n_y_t.columns.isin(list(carrier_mapping.keys()))]
#                             .rename(columns=carrier_mapping)
#                             .groupby(axis=1, level=0)
#                             .sum()).T
#
#         profiles.append(pd.concat({y: pd.concat(n_y_t_co)}, names=["Year", 'Country', "Carrier"]))
#
#     df = pd.concat(profiles)
#     df.insert(0, column="Annual sum [TWh]", value=df.sum(axis=1) / 1e6 * 8760 / len(ni.snapshots))
#     df.loc[(slice(None), slice(None), 'Haber-Bosch'), :] *= 4.415385
#     df.insert(0, column="units", value="MWh_e")
#     df.loc[(slice(None), slice(None), ['Haber-Bosch', 'ammonia cracker']), 'units'] = 'MWh_lhv,nh3'
#     df.loc[(slice(None), slice(None), ['Sabatier']), 'units'] = 'MWh_lhv,h2'
#     return df


def extract_res_potential(n):
    dfx = []
    dimensions = ["region", "carrier", "build_year"]
    rx = re.compile("([A-z]+)[0-9]+\s[0-9]+\s([A-z\-\s]+)-*([0-9]*)")
    renamer = {"offwind-dc": "offwind", "offwind-ac": "offwind", "solar rooftop": "solar", "ror": "hydro",
               "urban central biomass CHP": "biomass CHP"}

    for y, ni in n.items():
        df = ni.generators[["p_nom_max", "p_nom_opt"]].reset_index()
        df[dimensions] = df["Generator"].str.extract(rx)
        df["carrier"] = df["carrier"].str.rstrip("-").replace(renamer)
        df["planning horizon"] = y
        df = df[df["carrier"].isin(["onwind", "offwind", "solar"])]
        dfx.append(df.groupby(["planning horizon", "carrier", "build_year"]).sum(numeric_only=True) / 1e3)  # GW

    dfx = pd.concat(dfx)
    df_potential = pd.concat([
        dfx.loc[dfx["p_nom_opt"].index.get_level_values("build_year") != dfx["p_nom_opt"].index.get_level_values(
            "planning horizon").astype(str), "p_nom_opt"].groupby(["planning horizon", "carrier"]).sum(),
        dfx.loc[dfx["p_nom_max"].index.get_level_values("build_year") == dfx["p_nom_max"].index.get_level_values(
            "planning horizon").astype(str), "p_nom_max"].groupby(["planning horizon", "carrier"]).sum()
    ], axis=1)
    df_potential["potential"] = df_potential["p_nom_max"] + df_potential["p_nom_opt"]
    df_potential = df_potential.reset_index().pivot(index="carrier", columns="planning horizon", values="potential")
    df_potential["units"] = "GW_e"
    return df_potential


def extract_transmission(n, carriers=["AC", "DC"],
                         units={"AC": "GW_e", "DC": "GW_e",
                                "gas pipeline": "GW_lhv,ch4", "gas pipeline new": "GW_lhv,ch4",
                                "H2 pipeline": "GW_lhv,h2", "H2 pipeline retrofitted": "GW_lhv,h2"}):
    capacities = []
    capacities_countries = []

    # Add projected values
    for y, ni in n.items():

        transmission = []
        for ca in carriers:
            if ca == "AC":
                transmission.append(ni.lines.rename(columns={"s_nom_opt": "p_nom_opt"}))
            else:
                transmission.append(ni.links.query('carrier == @ca'))

        transmission = pd.concat(transmission)

        buses_links = [c for c in transmission.columns if "bus" in c]
        country_map = transmission[buses_links].applymap(lambda x: bus_mapper(x, ni, column="country"))
        transmission_co = {}
        mono_co = {}
        for co in ni.buses.country.unique():
            transmission_co[co] = (transmission
                                   .query("@co == @country_map.bus0 or @co == @country_map.bus1")
                                   .groupby("carrier")
                                   .p_nom_opt.sum()
                                   )

            mono_co[co] = (
                transmission.loc[(transmission.index.str.contains('->')) & (transmission.index.str.contains('<'))]
                .query("@co == @country_map.bus0")
                .groupby("carrier")
                .p_nom_opt.sum()
            )

            if len(mono_co[co]):
                transmission_co[co].loc[mono_co[co].index] -= mono_co[co]

        transmission_co = pd.DataFrame.from_dict(transmission_co, orient='columns').fillna(0) / 1e3
        capacities_countries.append(pd.concat({y: transmission_co}, names=["Year"]))

        transmission_total = pd.DataFrame(transmission.groupby("carrier").p_nom_opt.sum()) / 1e3
        capacities.append(transmission_total.rename(columns={'p_nom_opt': y}))

    df = pd.concat(capacities, axis=1)
    df_co = pd.concat(capacities_countries, axis=0)
    df["units"] = df.index.map(units)
    df_co["units"] = df_co.index.get_level_values(level=1).map(units)
    return df, df_co


def extract_storage_units(n, color_shift, storage_function, storage_horizon, both=False, units={}):
    carrier = list(storage_horizon.keys())

    fig = plt.figure(figsize=(14, 8))

    def plotting(ax, title, data, y, unit):
        data.index = pd.to_datetime(pd.DatetimeIndex(data.index.values).strftime('2030-%m-%d-%H'))
        ax.plot(data, label=y, color=color_shift.get(y))
        ax.set_title(title)
        ax.spines['top'].set_visible(False)
        ax.spines['right'].set_visible(False)
        ax.set_ylabel(unit, ha='left', y=1.1, rotation=0, labelpad=0.2)
        plt.xticks(rotation=30)
        plt.tight_layout()
        return

    for y, ni in n.items():
        lt = {}
        st = {}
        for car in carrier:
            storage = globals()[storage_function.get(car, "get_e_t")](ni, car)
            if both:
                lt[car] = storage
                st[car] = storage.iloc[:int(8 * 31)]
            elif "L" in storage_horizon.get(car):
                lt[car] = storage
            else:
                st[car] = storage.iloc[:int(8 * 31)]
        for i, (car, s) in enumerate(st.items()):
            ax = plt.subplot(3, 2, 2 * i + 1)
            plotting(ax, car, s, y, unit=r"${}$".format(units.get(car, '[TWh]')))
        for i, (car, l) in enumerate((lt).items()):
            ax = plt.subplot(3, 2, 2 * (i + 1))
            plotting(ax, car, l, y, unit=r"${}$".format(units.get(car, '[TWh]')))

    ax.legend()
    return fig


def extract_gas_phase_out(n, year):
    dimensions = ["country", "build_year"]
    n_cgt = (
        n[year].links[n[year].links.carrier.str.contains("CGT")]
        .merge(
            n[year].buses["country"].reset_index(),
            left_on="bus1",
            right_on="Bus",
            how="left"
        )
        .groupby(by=dimensions)
        ["p_carrier_nom_opt"]
        .sum(numeric_only=True)
        .reset_index()
    )
    n_cgt.loc[n_cgt["build_year"] < year, "build_year"] = "hist"
    n_cgt = (
                n_cgt
                .groupby(by=dimensions)
                .sum()
                .reset_index()
                .pivot(index="country", columns="build_year", values="p_carrier_nom_opt")
                .sort_values(by=year, ascending=False)
            ) / 1e3  # GW
    n_cgt['units'] = 'GW_e'
    return n_cgt[n_cgt[year] >= 1].fillna(0)


def extract_country_capacities(n):
    # Duplicates scripts.make_summary.calculate_nodal_capacites
    for y, ni in n.items():
        df["nodal_capacities"] = calculate_nodal_capacities(ni, y, df["nodal_capacities"],
                                                            _opt_name={"Store": "e", "Line": "s", "Transformer": "s",
                                                                       "Link": "p_carrier"})

    df_capa = (df["nodal_capacities"]
               .rename(renamer)
               .reset_index()
               .rename(columns={"level_0": "unit_type",
                                "level_1": "node",
                                "level_2": "carrier"}))

    df_capa.node = df_capa.node.apply(lambda x: x[:2])

    # add extarction and storage suffixes
    dico = {"generators": "_extraction", "stores": "_stores"}
    for d, suffix in dico.items():
        to_modify = df_capa.query(
            'unit_type in [@d] and carrier in ["gas", "oil", "coal/lignite", "uranium", "solid biomass"]').index
        df_capa.loc[to_modify, ["carrier"]] += suffix

    df_capa = df_capa.groupby(["unit_type", "node", "carrier"]).sum().reset_index(["carrier", "unit_type"])

    df_capa = df_capa.drop(columns="unit_type").groupby(["node", "carrier"]).sum() / 1e3

    df_capa.loc[(slice(None), "Haber-Bosch"), :] *= 4.415385
    df_capa["units"] = "GW_e"
    df_capa.loc[(slice(None), ["Haber-Bosch", "ammonia cracker"]), "units"] = "GW_lhv,nh3"
    df_capa.loc[(slice(None), ["Sabatier"]), "units"] = "GW_lhv,h2"
    df_capa.loc[(slice(None), ["H2 Store"]), "units"] = "GWh_lhv,h2"
    df_capa.loc[(slice(None), ["battery", "home battery"]), "units"] = "GWh_e"
    df_capa.loc[(slice(None), ["gas_extraction", "oil_extraction", 
                               "coal/lignite_extraction", "uranium_extraction"]), "units"] = "GW_lhv"
    return df_capa


def extract_nodal_costs():
    # Todo : add handling of multiple runs
    df = (pd.read_csv(Path(path, 'results', 'csvs', 'nodal_costs.csv'),
                      index_col=[0, 1, 2, 3],
                      skiprows=3,
                      header=0)
          .reset_index()
          .rename(columns={"planning_horizon": "Type",
                           "level_1": "Cost",
                           "level_2": "Country",
                           "level_3": "Tech"})
          )
    df['Country'] = df['Country'].str[:2].fillna('')
    df.loc[df.Tech.isin(["gas", "biomass"]) & df.Cost.str.contains('marginal') & df.Type.str.contains(
        'generators'), 'Cost'] = 'fuel'
    df = df.set_index(['Type', 'Cost', 'Country', 'Tech'])
    df = df.fillna(0).groupby(['Type', 'Cost', 'Country', 'Tech']).sum()
    df = df.loc[~df.apply(lambda x: x < 1e3).all(axis=1)]
    df.insert(0, column="units", value="Euro")
    return df


def extract_loads(n):
    profiles = {}
    for y, ni in n.items():
        loads_t = ni.loads_t.p.T
        loads_t.index.names = ['Load']
        loads_t["country"] = ni.buses.loc[ni.loads.loc[loads_t.index].bus].country.values
        loads_t.reset_index(inplace=True)
        loads_t["Load"].mask(loads_t["Load"].str.contains("NH3"), "NH3 for sectors", inplace=True)
        loads_t["Load"].mask(loads_t["Load"].str.contains("H2"), "H2 for sectors", inplace=True)
        loads_t["Load"].where(loads_t["Load"].str.contains("sectors"), "Electricity demand for sectors", inplace=True)

        loads_t = loads_t.groupby(["country", "Load"]).sum()
        loads_t.insert(0, column="Annual sum [TWh]", value=loads_t.sum(axis=1) / 1e6 * 8760 / len(ni.snapshots))
        profiles[y] = loads_t

    df = pd.concat(profiles, names=["Years"])
    df.insert(0, column="units", value='MW_e')
    df.loc[(slice(None), slice(None), 'H2 for sectors'), 'units'] = 'MW_lhv,h2'
    df.loc[(slice(None), slice(None), 'NH3 for sectors'), 'units'] = 'MW_lhv,nh3'
    return df


def extract_series(n):
    with plt.style.context(["ggplot"]):
        with open(Path(path, 'results/configs/config.yaml'), 'r') as f:
            df = safe_load(f)["plotting"]["tech_colors"]
            for y, ni in n.items():
<<<<<<< HEAD
                prod_profiles = plot_series(ni, carrier="AC", name="AC", year = str(y),
                                            load_only=True, colors=df, path=Path(csvs, f"series_AC_{y}.png"))
=======
                with pd.option_context('mode.chained_assignment', None):
                    prod_profiles = plot_series(ni, carrier="AC", name="AC", year = y,
                                                load_only=True, stop="2013-02-01",
                                                colors=df, path=Path(csvs, f"series_AC_{y}.png"))
>>>>>>> b4449b6d


def extract_graphs(years, n_path, n_name, countries=None, color_shift={2030: "C0", 2035: "C1", 2040: "C2"}):
    n = {}
    df["nodal_capacities"] = pd.DataFrame(columns=years, dtype=float)

    for y in years:
        run_name = Path(n_path, "postnetworks", n_name + f"{y}.nc")
        n[y] = pypsa.Network(run_name)
        assign_carriers(n[y])
        assign_locations(n[y])
        assign_countries(n[y])
        change_p_nom_opt_carrier(n[y])

    # get historical capacities
    n_bf = pypsa.Network(Path(n_path, "prenetworks-brownfield", n_name + f"{2030}.nc"))
    assign_countries(n_bf)
    assign_carriers(n_bf)
    assign_locations(n_bf)

    year_hist = 2026
    n_bf.generators = n_bf.generators.query(f'build_year < {year_hist}')
    n_bf.links = n_bf.links.query(f'build_year < {year_hist}')
    n_bf.storage_units = n_bf.storage_units.query(f'build_year < {year_hist}')
    n_bf.generators.p_nom_opt = n_bf.generators.p_nom
    n_bf.links.p_nom_opt = n_bf.links.p_nom
    n_bf.storage_units.p_nom_opt = n_bf.storage_units.p_nom
    n_bf.lines.carrier = "AC"
    n_bf.lines.s_nom_opt = n_bf.lines.s_nom_min
    n_bf.links.loc[n_bf.links.carrier.isin(["DC"]), 'p_nom_opt'] = n_bf.links.loc[
        n_bf.links.carrier.isin(["DC"]), 'p_nom_min']
    change_p_nom_opt_carrier(n_bf)
    n_ext = n.copy()
    n_ext['hist'] = n_bf.copy()

    # DataFrames to extract
    n_gas = extract_gas_phase_out(n, 2030)
    capa_country = extract_country_capacities(n_ext)
    n_loads = extract_loads(n)
    ACDC_grid, ACDC_countries = extract_transmission(n_ext)
    H2_grid, H2_countries = extract_transmission(n_ext, carriers=["H2 pipeline", "H2 pipeline retrofitted"], )
    n_costs = extract_nodal_costs()
    # n_profile = extract_production_profiles(n, subset=LONG_LIST_LINKS + LONG_LIST_GENS)

    plt.close('all')
    ## Figures to extract
    # Storage
    mpl.rcParams.update(mpl.rcParamsDefault)
    storage_function = {"hydro": "get_state_of_charge_t", "PHS": "get_state_of_charge_t"}
    storage_horizon = {"hydro": "LT", "PHS": "ST", "H2 Store": "LT",
                       "battery": "ST", "home battery": "ST",
                       "ammonia store": "LT"}
    n_sto = extract_storage_units(n, color_shift, storage_function, storage_horizon)
    # h2
    storage_function = {"H2 Fuel Cell": "get_p_carrier_nom_t", "H2 Electrolysis": "get_p_carrier_nom_t"}
    storage_horizon = {"H2 Fuel Cell": "LT", "H2 Electrolysis": "LT", "H2 Store": "LT"}
    n_h2 = extract_storage_units(n, color_shift, storage_function, storage_horizon,
                                 both=True, units={"H2 Fuel Cell": "[GW_e]", "H2 Electrolysis": "[GW_e]",
                                                   "H2 Store": "[TWh_{lhv,h2}]"})

    n_res_pot = extract_res_potential(n)

    # Todo : put in a separate function
    # extract
    csvs.mkdir(parents=True, exist_ok=True)

    # Figures
    n_sto.savefig(Path(csvs, "storage_unit.png"))
    n_h2.savefig(Path(csvs, "h2_production.png"))
    extract_series(n)

    # extract country specific capacities
    ACDC_countries.to_csv(Path(csvs, "grid_capacities_countries.csv"))
    H2_countries.to_csv(Path(csvs, "H2_network_capacities_countries.csv"))
    capa_country.to_csv(Path(csvs, "units_capacities_countries.csv"))
    n_costs.to_csv(Path(csvs, 'costs_countries.csv'))

    # Non country specific
    n_res_pot.to_csv(Path(csvs, "res_potentials.csv"))
    ACDC_grid.to_csv(Path(csvs, "grid_capacities.csv"))
    H2_grid.to_csv(Path(csvs, "H2_network_capacities.csv"))
    n_gas.to_csv(Path(csvs, "gas_phase_out.csv"))

    # extract temporal profiles
    n_loads.to_csv(Path(csvs, "loads_profiles.csv"))
    # n_profile.to_csv(Path(csvs, "generation_profiles.csv"))

    logger.info(f"Exported files to folder : {csvs}")
    return


# %% Unit countries capacities load
def _load(techs, historical="Historical (installed capacity by 2025)", countries=None):
    """
    
    Parameters
    ----------
    techs : list
        List of techs to filter on.
    historical : str, optional
        String to replace hist with. The default is "Historical (installed capacity by 2025)".
    countries : list, optional
        List of countries to filter on. The default is None.

    Returns
    -------
    DataFrame
        Generic load function, for which are specified the technologies to filter from. If a different
        name from historical is to be set, or if a subset of countries is needed, it can be provided.
.

    """
    df = (
        pd.read_csv(Path(csvs, "units_capacities_countries.csv"), header=0)
        .drop(columns=["units"])
        .query("carrier in @techs")
    )
    if countries:
        df = df.query("node in @countries")

    return (
        df.groupby(by="carrier").sum().reset_index()
        .reindex(columns=excel_columns["all_years"])
        .rename(columns={"hist": historical})
    )


def load_res_capacities():
    return (
        _load(RES, historical="Historical (planned by 2022)")
    )


def load_res_capacities_be():
    return (
        _load(RES, countries=["BE"], historical="Historical (planned by 2022)")
    )


def load_production():
    return (
        _load(PRODUCTION)
    )


def load_production_be():
    return (
        _load(PRODUCTION, countries=["BE"])
    )


def load_balance():
    return (
        _load(BALANCE, historical="Historical")
    )


def load_balance_be():
    return (
        _load(BALANCE, countries=["BE"], historical="Historical")
    )


def load_long_term_storage():
    return (
        _load(LONG_TERM_STORAGE)
    )


def load_long_term_storage_be():
    return (
        _load(LONG_TERM_STORAGE, countries=["BE"])
    )


def load_short_term_storage():
    return (
        _load(SHORT_TERM_STORAGE)
    )


def load_short_term_storage_be():
    return (
        _load(SHORT_TERM_STORAGE, countries=["BE"])
    )


def load_fossil_fuels():
    return (
        _load(FF_ELEC + FF_HEAT)
    )


def load_fossil_fuels_be():
    return (
        _load(FF_ELEC + FF_HEAT, countries=["BE"])
    )


def load_h2_capacities():
    return (
        _load(H2)
    )


def load_h2_capacities_be():
    return (
        _load(H2, countries=["BE"])
    )


# %% Costs load
def load_costs_total():
    return (
        pd.read_csv(Path(csvs, "costs_countries.csv"), header=0)
    )


def load_costs_res():
    # ToDo Add segments and subsegments
    return pd.DataFrame()


def load_costs_flex():
    # ToDo Add segments and subsegments
    return pd.DataFrame()


def load_costs_segments():
    # ToDo Add segments and subsegments
    return pd.DataFrame()


def load_costs_thermal():
    # ToDo Add segments and subsegments
    return pd.DataFrame()


def load_costs_type():
    # ToDo Add segments and subsegments
    return pd.DataFrame()


# %% Non standard loads

def load_gas_phase_out():
    return (
        pd.read_csv(Path(csvs, "gas_phase_out.csv"), header=0)
        .reindex(columns=excel_columns["first_hist_units"])
        .rename(columns={"hist": "Historical (planned by 2025)"})
    )


def load_grid_capacities():
    return (
        pd.read_csv(Path(csvs, "grid_capacities.csv"), header=0)
        .reindex(columns=excel_columns["all_years_units"])
        .rename(columns={"hist": "Historical (planned by 2025)"})
    )


def load_grid_capacities_countries():
    return (
        pd.read_csv(Path(csvs, "grid_capacities_countries.csv"), header=0)
        .groupby('Year').sum(numeric_only=True)
        .loc[:, ['LU', 'GB', 'NL', 'DE', 'FR']]
        .reset_index()
        .rename(columns={"hist": "Historical (planned by 2025)"})
    )


def load_h2_network_capacities():
    return (
        pd.read_csv(Path(csvs, "H2_network_capacities.csv"), header=0)
        .reindex(columns=excel_columns["all_years_units"])
        .rename(columns={"hist": "Historical (planned by 2025)"})
    )


def load_h2_network_capacities_countries():
    return (
        pd.read_csv(Path(csvs, "H2_network_capacities_countries.csv"), header=0)
        .groupby('Year').sum(numeric_only=True)
        .loc[:, ['LU', 'GB', 'NL', 'DE', 'FR']]
        # .rename(columns={"hist": "Historical (planned by 2025)"})
        .reset_index()
    )


def load_res_potentials():
    return (
        pd.read_csv(Path(csvs, "res_potentials.csv"), header=0)
        .drop(columns=years_str[:-1])
        .reindex(columns=excel_columns["last_units"])
    )


# def load_h2_production():
#     return (
#         pd.read_csv(Path(csvs, "generation_profiles.csv"), header=0)
#         .rename(columns={"Carrier": "carrier"})
#         .query("carrier in ['H2 Electrolysis', 'H2 Fuel Cell']")
#         .groupby(by=["Year", "carrier"]).agg({"Annual sum [TWh]": "sum"})
#         .pivot_table(index="carrier", columns="Year", values="Annual sum [TWh]")
#         .reset_index()
#     )


def load_industrial_demand():
    return (
        pd.read_csv(Path(csvs, "loads_profiles.csv"), header=0)
        .query("Load != 'Electricity demand for sectors'")
        .groupby(by=["Load", "Years"]).agg({"Annual sum [TWh]": "sum"}).reset_index()
    )


# def load_production_profile():
#     return (
#         pd.read_csv(Path(csvs, "generation_profiles.csv"), header=0)
#         [["Year", "Country", "Carrier", "Annual sum [TWh]"]]
#         .query("Carrier in ['ammonia cracker', 'battery charger', 'H2 Electrolysis', 'Haber-Bosch', 'helmet', "
#                "'home battery charger', 'Sabatier']")
#         .groupby(by=["Year", "Carrier"]).sum(numeric_only=True).reset_index()
#         .rename(columns={"Carrier": "carrier"})
#         .replace(RENAMER)
#         .pivot_table(index="carrier", columns="Year", values="Annual sum [TWh]")
#         .reset_index()
#     )


# %%
def export_data():
    outputs = [
        # Standard load
        "res_capacities",
        "res_capacities_be",
        "production_be",
        "production",
        "balance",
        "balance_be",
        "long_term_storage",
        "short_term_storage",
        "long_term_storage_be",
        "short_term_storage_be",
        "fossil_fuels",
        "fossil_fuels_be",
        "h2_capacities",
        "h2_capacities_be",

        # Costs
        "costs_total",
        "costs_res",
        "costs_flex",
        "costs_segments",
        "costs_thermal",
        "costs_type",

        # Non standard
        "gas_phase_out",
        "grid_capacities",
        "grid_capacities_countries",
        "h2_network_capacities",
        "h2_network_capacities_countries",
        "res_potentials",
        "h2_production",
        "industrial_demand",
        "production_profile",

    ]

    with pd.ExcelWriter(Path(path, "graph_extraction_raw.xlsx")) as xl:
        for output in outputs:
            globals()["load_" + output]().to_excel(xl, sheet_name=output, index=False)
    return


# %% Main
if __name__ == "__main__":
    # for testing
    path = Path("analysis", "VEKA_av_bio_fix_nuc")
    years = [2030, 2040, 2050]
    years_str = list(map(str, years))
    dir_export = "graph_data"
    n_path = Path(path, "results")

    simpl = 181
    cluster = "37m"
    opts = ""
    sector_opts = "3H-I-T-H-B-A"
    ll = "v3.0"

    networks_dict = {
        planning_horizon: "results/"
                          + f"/postnetworks/elec_s{si}_{clu}_l{l}_{opt}_{sector_opt}_{planning_horizon}.nc"
        for si in [simpl]
        for clu in [cluster]
        for opt in [opts]
        for sector_opt in [sector_opts]
        for l in [ll]
        for planning_horizon in years
    }

    n_name = f"elec_s{simpl}_{cluster}_l{ll}_{opts}_{sector_opts}_"
    csvs = Path(path, f"{dir_export}_{n_name}")

    df = {}

    eu27_countries = ["AT", "BE", "BG", "CY", "CZ", "DE", "DK", "EE", "EL", "ES", "FI", "FR", "HR", "HU", "IE",
                      "IT", "LT", "LU", "LV", "MT", "NL", "PL", "PT", "RO", "SE", "SI", "SK"]

    # Todo : type cast all references to year into str or int
    excel_columns = {"all_years": ["carrier", "hist"] + years_str,
                     "all_years_units": ["carrier", "hist"] + years_str + ["units"],
                     "future_years": ["carrier"] + years_str,
                     "first_year_units": ["carrier"] + [years_str[0], "units"],
                     "last_hist_units": ["carrier", "hist"] + [years_str[-1], "units"],
                     "last_units": ["carrier"] + [years_str[-1], "units"],
                     "first_hist_units": ["carrier", "hist"] + [years_str[0], "units"]}

    countries = None  # ["BE","DE","FR","UK"]
    export = 'y'
    if csvs.exists() and csvs.is_dir() and export:
        export = str(input(
            "Folder already existing. Make sure to backup any data needed before extracting new ones. Do you want to continue (y/n)?"))
    if ('y' in export) or ('Y' in export):
        export = True
        countries = ["BE"]
        logger.info(f"Extracting from {path}")
        extract_graphs(years, n_path, n_name, countries=eu27_countries)
        export_data()<|MERGE_RESOLUTION|>--- conflicted
+++ resolved
@@ -493,15 +493,8 @@
         with open(Path(path, 'results/configs/config.yaml'), 'r') as f:
             df = safe_load(f)["plotting"]["tech_colors"]
             for y, ni in n.items():
-<<<<<<< HEAD
                 prod_profiles = plot_series(ni, carrier="AC", name="AC", year = str(y),
                                             load_only=True, colors=df, path=Path(csvs, f"series_AC_{y}.png"))
-=======
-                with pd.option_context('mode.chained_assignment', None):
-                    prod_profiles = plot_series(ni, carrier="AC", name="AC", year = y,
-                                                load_only=True, stop="2013-02-01",
-                                                colors=df, path=Path(csvs, f"series_AC_{y}.png"))
->>>>>>> b4449b6d
 
 
 def extract_graphs(years, n_path, n_name, countries=None, color_shift={2030: "C0", 2035: "C1", 2040: "C2"}):

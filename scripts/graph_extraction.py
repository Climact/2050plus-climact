--- conflicted
+++ resolved
@@ -22,14 +22,13 @@
 
 logger = logging.getLogger(__name__)
 
-LONG_LIST_LINKS = ["coal/lignite", "oil", "CCGT", "OCGT", "nuclear"
+LONG_LIST_LINKS = ["coal/lignite", "oil", "CCGT", "OCGT",
                    "H2 Electrolysis", "H2 Fuel Cell", "battery charger",
                    "home battery charger", "Haber-Bosch", "Sabatier",
-                   "ammonia cracker", "helmeth", "SMR", "SMR CC", 
-                   "hydro", "urban central solid biomass CHP"]
+                   "ammonia cracker", "helmeth", "SMR", "SMR CC", "hydro"]
 
 LONG_LIST_GENS = ["solar", "solar rooftop", "onwind", "offwind", "offwind-ac", "offwind-dc",
-                  "ror", "hydro", "nuclear", "urban central solid biomass CHP", "PHS",
+                  "ror", "nuclear", "urban central solid biomass CHP",
                   "home battery", "battery", "H2 Store", "ammonia store"]
 
 RENAMER = renamer = {
@@ -256,12 +255,6 @@
 
 
 def extract_production_units(n, subset_gen=None, subset_links=None):
-<<<<<<< HEAD
-    renamer = {"offwind-dc": "offwind", "offwind-ac": "offwind", "coal": "coal/lignite",
-               "lignite": "coal/lignite", "ror": "hydro"}
-    dischargers = ["battery discharger", "home battery discharger"]
-=======
->>>>>>> 8bd35cff
     balance_exclude = ["H2 Electrolysis", "H2 Fuel Cell", "battery charger",
                        "home battery charger", "battery discharger", "home battery discharger",
                        "Haber-Bosch", "Sabatier", "ammonia cracker", "helmeth", "SMR", "SMR CC"]
@@ -317,6 +310,9 @@
     dfx = []
     dimensions = ["region", "carrier", "build_year"]
     rx = re.compile("([A-z]+)[0-9]+\s[0-9]+\s([A-z\-\s]+)-*([0-9]*)")
+    renamer = {"offwind-dc": "offwind", "offwind-ac": "offwind",
+               "solar rooftop": "solar", ror": "hydro",
+               'urban central biomass CHP': 'biomass CHP'}
 
     for y, ni in n.items():
         df = ni.generators[["p_nom_max", "p_nom_opt"]].reset_index()
@@ -460,13 +456,6 @@
 
 def extract_country_capacities(n):
     # Duplicates scripts.make_summary.calculate_nodal_capacites
-<<<<<<< HEAD
-
-    renamer = {"offwind-dc": "offwind", "offwind-ac": "offwind", "coal": "coal/lignite",
-               "lignite": "coal/lignite", "ror": "hydro"}
-
-=======
->>>>>>> 8bd35cff
     for y, ni in n.items():
         df["nodal_capacities"] = calculate_nodal_capacities(ni, y, df["nodal_capacities"],
                                                             _opt_name={"Store": "e", "Line": "s", "Transformer": "s",
@@ -655,21 +644,16 @@
 
 def load_res_capacities():
     return (
-<<<<<<< HEAD
-        pd.read_csv(Path(path, dir_export, "res_capacities.csv"), header=0)
+        pd.read_csv(Path(path, csvs, "res_capacities.csv"), header=0)
         .drop(columns=["units"])
         .reindex(columns=["carrier", "hist", "2030", "2035", "2040"])
         .rename(columns={"hist": "Historical (installed capacity by 2022)"})
-=======
-        pd.read_csv(Path(path, csvs, "res_capacities.csv"), header=0)
->>>>>>> 8bd35cff
     )
 
 
 def load_production_eu27():
     return (
-<<<<<<< HEAD
-        pd.read_csv(Path(path, dir_export, "units_capacity_countries.csv"), header=0)
+        pd.read_csv(Path(path, csvs, "units_capacity_countries.csv"), header=0)
         .query("carrier not in ['gas']")
         .replace({"CCGT": "gas", "OCGT": "gas"})
         .query("carrier in ['gas', 'hydro', 'nuclear', 'onwind', 'offwind', 'carrier', 'PHS', "
@@ -678,24 +662,12 @@
         .groupby(by="carrier").sum().reset_index()
         .reindex(columns=["carrier", "hist", "2030", "2035", "2040"])
         .rename(columns={"hist": "Historical (planned by 2025)"})
-=======
-        pd.read_csv(Path(path, csvs, "power_production_capacities.csv"), header=0)
-        .replace({"CCGT": "gas", "OCGT": "gas"})
-        .groupby(by="carrier").agg({"hist": "sum", "2030": "sum", "2035": "sum", "2040": "sum", "units": "first"})
-        .reset_index()
-        .query("carrier not in ['home battery', 'ammonia store', 'battery', 'co2 stored', 'H2 Store']")
->>>>>>> 8bd35cff
     )
 
 
 def load_production_total():
     return (
-<<<<<<< HEAD
-        pd.read_csv(Path(path, dir_export, "units_capacity_countries.csv"), header=0)
-        .query("carrier not in ['gas']")
-=======
         pd.read_csv(Path(path, csvs, "units_capacity_countries.csv"), header=0)
->>>>>>> 8bd35cff
         .replace({"CCGT": "gas", "OCGT": "gas"})
         .query("carrier in ['gas', 'hydro', 'nuclear', 'onwind', 'offwind', 'carrier', 'PHS', "
                "'solar', 'solar rooftop', 'urban central solid biomass CHP']")
@@ -721,10 +693,8 @@
         pd.read_csv(Path(path, csvs, "unit_capacities.csv"), header=0)
         .query("carrier in ['ammonia cracker', 'battery charger', 'H2 Electrolysis', 'H2 Fuel Cell', "
                "'Haber-Bosch', 'home battery charger']")
-<<<<<<< HEAD
         .drop(columns = ["hist","units"])
         .reindex(columns=["carrier", "2030", "2035", "2040"])
-=======
     )
 
 
@@ -741,42 +711,19 @@
         pd.read_csv(Path(path, csvs, "unit_capacities.csv"), header=0)
         .query("carrier in ['battery', 'home battery']")
         .drop(columns="hist")
->>>>>>> 8bd35cff
     )
 
 
 def load_grid_capacity():
     return (
-<<<<<<< HEAD
-        pd.read_csv(Path(path, dir_export, "grid_capacities.csv"), header=0)
-        .rename(columns={"hist": "Historical (planned by 2025)"})
-        .reindex(columns=["carrier", "Historical (planned by 2025)", "2030", "2035", "2040"])
-    )
-
-
-def load_grid_capacity_countries():
-    return (
-        pd.read_csv(Path(path, dir_export, "grid_capacity_countries.csv"), header=0)
-        .groupby('Year').sum(numeric_only=True)
-        .loc[:,['LU','GB','NL','DE','FR']]
-        .reindex(["hist", "2030","2035","2040"])
-        .rename({"hist": "Historical (planned by 2025)"})
-        .reset_index()
-        
-=======
         pd.read_csv(Path(path, csvs, "grid_capacities.csv"), header=0)
         .reindex(columns=["carrier", "Historical", "2030", "2035", "2040"])
->>>>>>> 8bd35cff
     )
 
 
 def load_res_potentials():
     return (
-<<<<<<< HEAD
-        pd.read_csv(Path(path, dir_export, "res_potentials.csv"), header=0)
-=======
         pd.read_csv(Path(path, csvs, "grid_capacities.csv"), header=0)
->>>>>>> 8bd35cff
         .drop(columns=["2030", "2035"])
         .reindex(columns=["carrier", "Historical", "2040", "units"])
     )
@@ -923,6 +870,31 @@
         pd.read_csv(Path(path, csvs, "units_capacity_countries.csv"), header=0)
         .query("carrier in ['battery', 'home battery']")
         .groupby(by="carrier").sum(numeric_only=True).reset_index()
+        .reindex(columns=["carrier", "hist", "2030", "2035", "2040"])
+    )
+
+
+def load_long_term_storage_eu27():
+    return (
+        pd.read_csv(Path(path, dir_export, "unit_capacities.csv"), header=0)
+        .query("carrier in ['ammonia store', 'H2 Store']")
+        .drop(columns="hist")
+    )
+
+
+def load_short_term_storage_eu27():
+    return (
+        pd.read_csv(Path(path, dir_export, "unit_capacities.csv"), header=0)
+        .query("carrier in ['battery', 'home battery']")
+        .drop(columns="hist")
+    )
+
+
+def load_balance_eu27_bis():
+    return (
+        pd.read_csv(Path(path, dir_export, "unit_capacities.csv"), header=0)
+        .query("carrier in ['ammonia cracker', 'battery charger', 'H2 Electrolysis', 'H2 Fuel Cell', 'Haber-Bosch', "
+               "'home battery charger']")
         .reindex(columns=["carrier", "hist", "2030", "2035", "2040"])
     )
 
@@ -937,17 +909,11 @@
         "production_eu27",
         "production_total",
         "balance_total",
-<<<<<<< HEAD
-        "balance_eu27",
-        "long_term_storage",
-        "short_term_storage",
-        "long_term_storage_eu27",
-        "short_term_storage_eu27",
-=======
         "balance_be",
+	"long_term_storage",
+	"short_term_storage",
         "long_term_storage_be",
         "short_term_storage_be",
->>>>>>> 8bd35cff
         "grid_capacity",
         "grid_capacity_countries",
         "h2_network_capacity",
@@ -961,15 +927,6 @@
         "costs_segments",
         "costs_thermal",
         "costs_type",
-<<<<<<< HEAD
-=======
-        "h2_production",
-        "h2_production_bis",
-        "h2_capacities",
-        "production_profile",
-        "long_term_storage",
-        "short_term_storage",
->>>>>>> 8bd35cff
     ]
 
     with pd.ExcelWriter(Path(path, "graph_extraction_raw.xlsx")) as xl:
@@ -1007,7 +964,7 @@
 
     df = {}
 
-    eu27_countries = eu27 = ["AT", "BE", "BG", "CY", "CZ", "DE", "DK", "EE", "EL", "ES", "FI", "FR", "HR", "HU", "IE",
+    eu27_countries = ["AT", "BE", "BG", "CY", "CZ", "DE", "DK", "EE", "EL", "ES", "FI", "FR", "HR", "HU", "IE",
                              "IT", "LT", "LU", "LV", "MT", "NL", "PL", "PT", "RO", "SE", "SI", "SK"]
 
     countries = None  # ["BE","DE","FR","UK"]

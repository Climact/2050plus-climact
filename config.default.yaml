--- conflicted
+++ resolved
@@ -503,13 +503,9 @@
     solid biomass: '#DAA520'
     today: '#D2691E'
     shipping: '#6495ED'
-<<<<<<< HEAD
-    electricity distribution grid: '#333333'
-    solid biomass transport: green
-=======
     shipping oil: "#6495ED"
     shipping oil emissions: "#6495ED"
     electricity distribution grid: '#333333'
+    solid biomass transport: green
     H2 for industry: "#222222"
-    H2 for shipping: "#6495ED"
->>>>>>> 87596dd0
+    H2 for shipping: "#6495ED"
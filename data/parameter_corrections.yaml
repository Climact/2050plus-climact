--- conflicted
+++ resolved
@@ -33,25 +33,13 @@
       "14559": "6240" # fix wrong bus allocation from 6241
       "12998": "1333" # combine link 12998 + 12997 in 12998
       "5627": '2309' # combine link 5627 + 5628 in 5627
-<<<<<<< HEAD
+      "8068": "5819" # fix GB location of Anglo-Scottish interconnector
   length:
     index:
       "12998": 409.0
       "5627": 26.39
   bus0:
     index:
-      # set bus0 == bus1 for removing the link in remove_unconnected_components
-      "5628": "7276"
-      "12997": "7276"
-=======
-      "8068": "5819" # fix GB location of Anglo-Scottish interconnector
-  length: 
-    index:
-      "12998": 409.0
-      "5627": 26.39
-  bus0: 
-    index: 
       "14552": "5819" # fix GB location of GB-IE interconnector
       "5628": "7276" # bus0 == bus1 to remove link in remove_unconnected_components
-      "12997": "7276" # bus0 == bus1 to remove link in remove_unconnected_components
->>>>>>> c29d59b9
+      "12997": "7276" # bus0 == bus1 to remove link in remove_unconnected_components